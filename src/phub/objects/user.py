from __future__ import annotations

import logging
from functools import cached_property
from dataclasses import dataclass, field
from typing import TYPE_CHECKING, Self, Literal

from .. import utils
from .. import consts
from .. import errors

if TYPE_CHECKING:
    from ..core import Client
    from . import Video, Image
    from . import queries

logger = logging.getLogger(__name__)


@dataclass
class _QuerySupportIndex:
    '''
    Represents indexes about supported queries for a user and their built urls.
    '''
    
    videos: str = None
    upload: str = None


class User:
    '''
    Represents a Pornhub user.
    '''

<<<<<<< HEAD
=======
    def __new__(cls, client: Client, name: str, url: str, type: str = None) -> Self | Pornstar:
        '''
        Check a user type.
        '''
        
        user_type = type or consts.re.get_user_type(url)
        
        if user_type == 'pornstar':
            return Pornstar(client, name, url, user_type)
        
        # ...
        
        return object.__new__(cls)
    
>>>>>>> 338668d9
    def __init__(self, client: Client, name: str, url: str, type: str = None) -> None:
        '''
        Initialize a new user object.
        
        Args:
            client (Client): The client parent.
            name      (str): The username.
            url       (str): The user page URL.
        '''
        
        self.client = client
        self.name = name
        self.url = consts.re.remove_host(url)
        self.type = type or consts.re.get_user_type(url)
        
        # Save data keys so far, so we can make a difference with the
        # cached property ones.
        self.loaded_keys = list(self.__dict__.keys()) + ['loaded_keys']
        
        logger.debug('Initialized new user object %s', self)
        
        # This attribute will be deleted if a refresh is triggered
        self._cached_avatar_url: str = None
    
    def __repr__(self) -> str:
        
        return f'phub.{self.type.capitalize()}({self.name})'

    def refresh(self) -> None:
        '''
        Refresh this instance cache.
        '''
        
        logger.info('Refreshing %s object', self)
        
        # Clear properties cache
        for key in list(self.__dict__.keys()):
            if not key in self.loaded_keys:
                logger.debug('Deleting key %s', key)
                delattr(self, key)

    def dictify(self,
                keys: Literal['all'] | list[str] = 'all',
                recursive: bool = False) -> dict:
            '''
            Convert the object to a dictionary.
            
            Args:
                keys (str): The data keys to include.
                recursive (bool): Whether to allow other PHUB objects to dictify.
                
            Returns:
                dict: A dict version of the object.
            '''
            
            return utils.dictify(self, keys, ['name', 'url', 'type',
                                              'bio', 'info', 'avatar'], recursive)

    @classmethod
    def from_video(cls, video: Video) -> Self:
        '''
        Find the author of a video.
        
        Args:
            video (Video): A video object.
        '''
        
        if video.page is None:
            video.fetch('page@')
        
        guess = consts.re.video_model(video.page, throw = False) or \
                consts.re.video_channel(video.page, throw = False)
        
        if not guess:
            logger.error('Author of %s not found', video)
            raise errors.RegexError('Could not find user for video', video)
        
        return cls(client = video.client, name = guess[1],
                   url = utils.concat(consts.HOST, guess[0]))
    
    @classmethod
    def get(cls, client: Client, user: str) -> Self:
        '''
        Fetch a user knowing its name or URL.
        Note - Using only a username makes the fetch between
        1 and 3 times slower, you might prefer to use a direct
        URL.
        
        Args:
            client (Client): The parent client.
            user      (str): Username or URL.
        '''
        
        if consts.re.is_url(user):
            url = user
            user_type = (path := url.split('/'))[-2]
            name = path[-1]
        
        else:
            name = '-'.join(user.split())
            
            # Guess the user type
            for type_ in ('model', 'pornstar', 'channels'):            
                
                guess = utils.concat(type_, name)
<<<<<<< HEAD
                
                if response := utils.head(client, guess):
=======
                response = client.call(guess, 'HEAD', throw = False)

                # We need to verify that the guess is correct.
                # Pornhub's redirects are weird, they depend on the
                # type of the user, so we need to make sure that
                # we are not redirected to avoid discrete 404 pages
                if response.ok and type_ in response.url:
>>>>>>> 338668d9
                    logger.info('Guessing type of %s is %s', user, type_)
                    url = response
                    user_type = type_
                    break
            
            else:
                logger.error('Could not guess type of %s', user)
                raise errors.UserNotFound(f'User {user} not found.')
        
        return cls(client = client, name = name, type = user_type, url = url)
    
    @cached_property
    def _supports_queries(self) -> _QuerySupportIndex:
        '''
        Checks query support.
        '''
        
        index = _QuerySupportIndex()
        videos_url = utils.concat(self.url, 'videos')

        if utils.head(self.client, videos_url):
            index.videos = videos_url
        
        if self.type == 'pornstar' and \
           utils.head(self.client, upload_url := utils.concat(videos_url, 'upload')):
            index.upload = upload_url
        
        return index
    
    @cached_property
    def videos(self) -> queries.VideoQuery:
        '''
        Get the list of videos published by this user.
        '''
        
        from .query import queries
        
        # If the video page does not exists, we use the home page
        url = self._supports_queries.videos or self.url
        
        # If there is a upload section, make sure we bypass it
        hint = (lambda raw: raw.split('id="mostRecentVideosSection')[1]) \
               if self._supports_queries.upload else None
        
        return queries.VideoQuery(client = self.client,
                                  func = url,
                                  container_hint = hint)
    
    @cached_property
    def uploads(self) -> queries.VideoQuery:
        '''
        Attempt to get the list of videos uploaded by this user.
        '''
        
        from .query import queries
        
        url = self._supports_queries.upload
        
        # If the user does not supports uploads, we just return an empty query.
        query = queries.VideoQuery
        if not url:
            logger.info('User %s does not support uploads', self)
            query = queries.EmptyQuery
        
        return query(self.client, func = url)
    
    @cached_property
    def _page(self) -> str:
        '''
        The user page.
        '''
        
        return self.client.call(self.url).text

    @cached_property
    def bio(self) -> str | None:
        '''
        The user bio.
        '''
        
        return consts.re.user_bio(self._page, throw = False)

    @cached_property
    def info(self) -> dict[str, str]:
        '''
        The user detailed infos.
        
        [Experimental]
        
        Warning: keys depend on the language.
        '''
        
        li = consts.re.user_infos(self._page)

        return {k: v for k, v in li} # TODO

    @cached_property
    def avatar(self) -> Image:
        '''
        The user avatar.
        '''
        
        from . import Image
        
        url = (getattr(self, '_cached_avatar_url')
               or consts.re.user_avatar(self._page))
        
        return Image(client = self.client,
                     url = url,
                     name = f'{self.name}-avatar')

# EOF<|MERGE_RESOLUTION|>--- conflicted
+++ resolved
@@ -32,23 +32,6 @@
     Represents a Pornhub user.
     '''
 
-<<<<<<< HEAD
-=======
-    def __new__(cls, client: Client, name: str, url: str, type: str = None) -> Self | Pornstar:
-        '''
-        Check a user type.
-        '''
-        
-        user_type = type or consts.re.get_user_type(url)
-        
-        if user_type == 'pornstar':
-            return Pornstar(client, name, url, user_type)
-        
-        # ...
-        
-        return object.__new__(cls)
-    
->>>>>>> 338668d9
     def __init__(self, client: Client, name: str, url: str, type: str = None) -> None:
         '''
         Initialize a new user object.
@@ -154,18 +137,8 @@
             for type_ in ('model', 'pornstar', 'channels'):            
                 
                 guess = utils.concat(type_, name)
-<<<<<<< HEAD
                 
                 if response := utils.head(client, guess):
-=======
-                response = client.call(guess, 'HEAD', throw = False)
-
-                # We need to verify that the guess is correct.
-                # Pornhub's redirects are weird, they depend on the
-                # type of the user, so we need to make sure that
-                # we are not redirected to avoid discrete 404 pages
-                if response.ok and type_ in response.url:
->>>>>>> 338668d9
                     logger.info('Guessing type of %s is %s', user, type_)
                     url = response
                     user_type = type_
